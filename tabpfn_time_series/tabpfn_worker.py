import logging
from abc import ABC, abstractmethod
from joblib import Parallel, delayed

from tqdm import tqdm
import pandas as pd
import numpy as np
import torch
from scipy.stats import norm

from tabpfn_time_series.ts_dataframe import TimeSeriesDataFrame
from tabpfn_time_series.data_preparation import split_time_series_to_X_y
from tabpfn_time_series.defaults import TABPFN_TS_DEFAULT_QUANTILE_CONFIG

logger = logging.getLogger(__name__)


class TabPFNWorker(ABC):
    def __init__(
        self,
        config: dict = {},
        num_workers: int = 1,
    ):
        self.config = config
        self.num_workers = num_workers

    def predict(
        self,
        train_tsdf: TimeSeriesDataFrame,
        test_tsdf: TimeSeriesDataFrame,
    ):
        predictions = Parallel(
            n_jobs=self.num_workers,
            backend="loky",
        )(
            delayed(self._prediction_routine)(
                item_id,
                train_tsdf.loc[item_id],
                test_tsdf.loc[item_id],
            )
            for item_id in tqdm(train_tsdf.item_ids, desc="Predicting time series")
        )

        predictions = pd.concat(predictions)

        # Sort predictions according to original item_ids order (important for MASE and WQL calculation)
        predictions = predictions.loc[train_tsdf.item_ids]

        return TimeSeriesDataFrame(predictions)

    def _prediction_routine(
        self,
        item_id: str,
        single_train_tsdf: TimeSeriesDataFrame,
        single_test_tsdf: TimeSeriesDataFrame,
    ) -> pd.DataFrame:
        # logger.debug(f"Predicting on item_id: {item_id}")

        test_index = single_test_tsdf.index
        train_X, train_y = split_time_series_to_X_y(single_train_tsdf.copy())
        test_X, _ = split_time_series_to_X_y(single_test_tsdf.copy())
        train_y = train_y.squeeze()

        train_y_has_constant_value = train_y.nunique() == 1
        if train_y_has_constant_value:
            logger.info("Found time-series with constant target")
            result = self._predict_on_constant_train_target(
                single_train_tsdf, single_test_tsdf
            )
        else:
            tabpfn = self._get_tabpfn_engine()
            tabpfn.fit(train_X, train_y)
            full_pred = tabpfn.predict(test_X, output_type="main")

            result = {"target": full_pred[self.config["tabpfn_output_selection"]]}
            result.update(
                {
                    q: q_pred
                    for q, q_pred in zip(
                        TABPFN_TS_DEFAULT_QUANTILE_CONFIG, full_pred["quantiles"]
                    )
                }
            )

        result = pd.DataFrame(result, index=test_index)
        result["item_id"] = item_id
        result.set_index(["item_id", result.index], inplace=True)
        return result

    @abstractmethod
    def _get_tabpfn_engine(self):
        pass

    def _predict_on_constant_train_target(
        self,
        single_train_tsdf: TimeSeriesDataFrame,
        single_test_tsdf: TimeSeriesDataFrame,
    ) -> pd.DataFrame:
        # If train_y is constant, we return the constant value from the training set
        mean_constant = single_train_tsdf.target.iloc[0]
        result = {"target": np.full(len(single_test_tsdf), mean_constant)}

        # For quantile prediction, we assume that the uncertainty follows a standard normal distribution
        quantile_pred_with_uncertainty = norm.ppf(
            TABPFN_TS_DEFAULT_QUANTILE_CONFIG, loc=mean_constant, scale=1
        )
        result.update(
            {
                q: np.full(len(single_test_tsdf), v)
                for q, v in zip(
                    TABPFN_TS_DEFAULT_QUANTILE_CONFIG, quantile_pred_with_uncertainty
                )
            }
        )

        return result


class TabPFNClient(TabPFNWorker):
    def __init__(
        self,
        config: dict = {},
        num_workers: int = 16,
    ):
        # Initialize the TabPFN client (e.g. sign up, login, etc.)
        from tabpfn_client import init

        init()

        # Parse the model name (only needed for TabPFNClient)
        config = config.copy()
        config["tabpfn_internal"]["model_path"] = self._parse_model_name(
            config["tabpfn_internal"]["model_path"]
        )

        super().__init__(config, num_workers)

    def _get_tabpfn_engine(self):
        from tabpfn_client import TabPFNRegressor

        return TabPFNRegressor(**self.config["tabpfn_internal"])

    def _parse_model_name(self, model_name: str) -> str:
        from tabpfn_client import TabPFNRegressor

        available_models = TabPFNRegressor.list_available_models()

        for m in available_models:
            # Model names from tabpfn_client are abbreviated
            # e.g. "tabpfn-v2-regressor-2noar4o2.ckpt" -> "2noar4o2"
            if m in model_name:
                return m
        raise ValueError(
            f"Model {model_name} not found. Available models: {available_models}."
            "Note that model names from tabpfn_client are abbreviated (e.g. 'tabpfn-v2-regressor-2noar4o2.ckpt' -> '2noar4o2')"
        )


class LocalTabPFN(TabPFNWorker):
    def __init__(
        self,
        config: dict = {},
        num_workers_per_gpu: int = 4,  # per GPU
    ):
        self.num_workers_per_gpu = num_workers_per_gpu

        # Only support GPU for now (inference on CPU takes too long)
        if not torch.cuda.is_available():
            raise ValueError("GPU is required for local TabPFN inference")

        super().__init__(
            config, num_workers=torch.cuda.device_count() * self.num_workers_per_gpu
        )

        # Download the model specified in the config
        self._download_model(self.config["tabpfn_internal"]["model_path"])

    def predict(
        self,
        train_tsdf: TimeSeriesDataFrame,
        test_tsdf: TimeSeriesDataFrame,
    ):
        total_num_workers = torch.cuda.device_count() * self.num_workers_per_gpu

        # Split data into chunks for parallel inference on each GPU
        #   since the time series are of different lengths, we shuffle
        #   the item_ids s.t. the workload is distributed evenly across GPUs
        # Also, using 'min' since num_workers could be larger than the number of time series
        np.random.seed(0)
        item_ids_chunks = np.array_split(
            np.random.permutation(train_tsdf.item_ids),
            min(total_num_workers, len(train_tsdf.item_ids)),
        )

        # Run predictions in parallel
        predictions = Parallel(n_jobs=len(item_ids_chunks), backend="loky")(
            delayed(self._prediction_routine_per_gpu)(
                train_tsdf.loc[chunk],
                test_tsdf.loc[chunk],
                gpu_id=i
                % torch.cuda.device_count(),  # Alternate between available GPUs
            )
            for i, chunk in enumerate(item_ids_chunks)
        )

        predictions = pd.concat(predictions)

        # Sort predictions according to original item_ids order
        predictions = predictions.loc[train_tsdf.item_ids]

        return TimeSeriesDataFrame(predictions)

    @staticmethod
    def _download_model(model_name: str):
        from tabpfn.model.loading import resolve_model_path, download_model

<<<<<<< HEAD
        # Create a copy of the config to avoid modifying the original
        config = self.config["tabpfn_internal"].copy()

        # Handle model path if specified
        if "model_path" in config:
            config["model_path"] = self._parse_model_path(config["model_path"])

        # Initialize the TabPFNRegressor with fixed random state for reproducibility
        return TabPFNRegressor(**config, random_state=0)
=======
        # Resolve the model path
        # If the model path is not specified, this resolves to the default model path
        model_path, _, model_name, which = resolve_model_path(
            model_name,
            which="regressor",
        )

        if not model_path.exists():
            download_model(
                to=model_path,
                which=which,
                version="v2",
                model_name=model_name,
            )

    def _get_tabpfn_engine(self):
        from tabpfn import TabPFNRegressor
>>>>>>> 3cd61ad5

        return TabPFNRegressor(**self.config["tabpfn_internal"], random_state=0)

    def _prediction_routine_per_gpu(
        self,
        train_tsdf: TimeSeriesDataFrame,
        test_tsdf: TimeSeriesDataFrame,
        gpu_id: int,
    ):
        # Set GPU
        torch.cuda.set_device(gpu_id)

        all_pred = []
        for item_id in tqdm(train_tsdf.item_ids, desc=f"GPU {gpu_id}:"):
            predictions = self._prediction_routine(
                item_id,
                train_tsdf.loc[item_id],
                test_tsdf.loc[item_id],
            )
            all_pred.append(predictions)

        # Clear GPU cache
        torch.cuda.empty_cache()

        return pd.concat(all_pred)


class MockTabPFN(TabPFNWorker):
    """
    Mock TabPFN worker that returns random values for predictions.
    Can be used for testing or debugging.
    """

    class MockTabPFNRegressor:
        TABPFN_QUANTILE = [0.1, 0.2, 0.3, 0.4, 0.5, 0.6, 0.7, 0.8, 0.9]

        def __init__(self, *args, **kwargs):
            pass

        def fit(self, *args, **kwargs):
            pass

        def predict(self, test_X, output_type="main", **kwargs):
            if output_type != "main":
                raise NotImplementedError(
                    "Only main output is supported for mock TabPFN"
                )

            return {
                "mean": np.random.rand(len(test_X)),
                "median": np.random.rand(len(test_X)),
                "mode": np.random.rand(len(test_X)),
                "quantiles": [
                    np.random.rand(len(test_X)) for _ in self.TABPFN_QUANTILE
                ],
            }

    def __init__(self, *args, **kwargs):
        super().__init__(*args, **kwargs)

    def _get_tabpfn_engine(self):
        return self.MockTabPFNRegressor()<|MERGE_RESOLUTION|>--- conflicted
+++ resolved
@@ -214,17 +214,6 @@
     def _download_model(model_name: str):
         from tabpfn.model.loading import resolve_model_path, download_model
 
-<<<<<<< HEAD
-        # Create a copy of the config to avoid modifying the original
-        config = self.config["tabpfn_internal"].copy()
-
-        # Handle model path if specified
-        if "model_path" in config:
-            config["model_path"] = self._parse_model_path(config["model_path"])
-
-        # Initialize the TabPFNRegressor with fixed random state for reproducibility
-        return TabPFNRegressor(**config, random_state=0)
-=======
         # Resolve the model path
         # If the model path is not specified, this resolves to the default model path
         model_path, _, model_name, which = resolve_model_path(
@@ -242,7 +231,6 @@
 
     def _get_tabpfn_engine(self):
         from tabpfn import TabPFNRegressor
->>>>>>> 3cd61ad5
 
         return TabPFNRegressor(**self.config["tabpfn_internal"], random_state=0)
 
